---
id: accessibilityinfo
title: AccessibilityInfo
layout: docs
category: APIs
permalink: docs/accessibilityinfo.html
next: actionsheetios
previous: webview
---

Sometimes it's useful to know whether or not the device has a screen reader that is currently active. The `AccessibilityInfo` API is designed for this purpose. You can use it to query the current state of the screen reader as well as to register to be notified when the state of the screen reader changes.

Here's a small example illustrating how to use `AccessibilityInfo`:

```javascript
class ScreenReaderStatusExample extends React.Component {
  state = {
    screenReaderEnabled: false,
  }

  componentDidMount() {
    AccessibilityInfo.addEventListener(
      'change',
      this._handleScreenReaderToggled
    );
    AccessibilityInfo.fetch().done((isEnabled) => {
      this.setState({
        screenReaderEnabled: isEnabled
      });
    });
  }

  componentWillUnmount() {
    AccessibilityInfo.removeEventListener(
      'change',
      this._handleScreenReaderToggled
    );
  }

  _handleScreenReaderToggled = (isEnabled) => {
    this.setState({
      screenReaderEnabled: isEnabled,
    });
  }

  render() {
    return (
      <View>
        <Text>
          The screen reader is {this.state.screenReaderEnabled ? 'enabled' : 'disabled'}.
        </Text>
      </View>
    );
  }
}
```

### Methods

- [`fetch`](docs/accessibilityinfo.html#fetch)
- [`addEventListener`](docs/accessibilityinfo.html#addeventlistener)
- [`setAccessibilityFocus`](docs/accessibilityinfo.html#setaccessibilityfocus)
- [`announceForAccessibility`](docs/accessibilityinfo.html#announceforaccessibility)
- [`removeEventListener`](docs/accessibilityinfo.html#removeeventlistener)

---

# Reference

## Methods

### `fetch()`

```javascript
AccessibilityInfo.fetch(): Promise
```

Query whether a screen reader is currently enabled. Returns a promise which resolves to a boolean. The result is `true` when a screen reader is enabled and `false` otherwise.

---

### `addEventListener()`

```javascript
AccessibilityInfo.addEventListener(eventName: ChangeEventName, handler: Function): Object
```

<<<<<<< HEAD
Add an event handler. 

| Name | Type | Required | Description |
| - | - | - | - |
| eventName | string | Yes | Name of the event |
| handler | function | Yes | Event handler |

Supported events:

- `change`: Fires when the state of the screen reader changes. The argument
  to the event handler is a boolean. The boolean is `true` when a screen
  reader is enabled and `false` otherwise.
- `announcementFinished`: iOS-only event. Fires when the screen reader has
  finished making an announcement. The argument to the event handler is a dictionary
  with these keys:
    - `announcement`: The string announced by the screen reader.
    - `success`: A boolean indicating whether the announcement was successfully made.
=======
Add an event handler. See [Change Event Names](docs/accessibilityinfo.html#changeeventnames).

>>>>>>> 1b22d49a

---

### `setAccessibilityFocus()`

```javascript
AccessibilityInfo.setAccessibilityFocus(reactTag: number): void
```

<<<<<<< HEAD
iOS-Only. Set accessibility focus to a react component.
=======
Set accessibility focus to a React component.


| Platform |
| - |
| iOS |
>>>>>>> 1b22d49a

| Name | Type | Required | Description |
| - | - | - | - |
| reactTag | number | Yes | React component tag |


---

### `announceForAccessibility()`

```javascript
AccessibilityInfo.announceForAccessibility(announcement: string): void
```

Post a string to be announced by the screen reader.

<<<<<<< HEAD
iOS-Only. Post a string to be announced by the screen reader.

| Name | Type | Required | Description |
| - | - | - | - |
| announcement | string | Yes | String to be announced |

=======
| Platform |
| - |
| iOS |
>>>>>>> 1b22d49a



---

### `removeEventListener()`

```javascript
AccessibilityInfo.removeEventListener(eventName: ChangeEventName, handler)
```

<<<<<<< HEAD
Remove an event handler.

| Name | Type | Required | Description |
| - | - | - | - |
| eventName | string | Yes | Name of the event |
| handler | function | Yes | Event handler |
=======
Remove an event handler. See [Change Event Names](docs/accessibilityinfo.html#changeeventnames).



## Change Event Names

### `change`

Fires when the state of the screen reader changes. The argument to the event handler is a boolean. The boolean is `true` when a screen reader is enabled and `false` otherwise.

### `announcementFinished`

Fires when the screen reader has finished making an announcement. The argument to the event handler is a dictionary with these keys:

  - `announcement`: The string announced by the screen reader.
  - `success`: A boolean indicating whether the announcement was successfully made.
>>>>>>> 1b22d49a

| Platform |
| - |
| iOS |<|MERGE_RESOLUTION|>--- conflicted
+++ resolved
@@ -72,7 +72,7 @@
 ### `fetch()`
 
 ```javascript
-AccessibilityInfo.fetch(): Promise
+AccessibilityInfo.fetch()
 ```
 
 Query whether a screen reader is currently enabled. Returns a promise which resolves to a boolean. The result is `true` when a screen reader is enabled and `false` otherwise.
@@ -82,10 +82,9 @@
 ### `addEventListener()`
 
 ```javascript
-AccessibilityInfo.addEventListener(eventName: ChangeEventName, handler: Function): Object
+AccessibilityInfo.addEventListener(eventName, handler)
 ```
 
-<<<<<<< HEAD
 Add an event handler. 
 
 | Name | Type | Required | Description |
@@ -103,33 +102,24 @@
   with these keys:
     - `announcement`: The string announced by the screen reader.
     - `success`: A boolean indicating whether the announcement was successfully made.
-=======
-Add an event handler. See [Change Event Names](docs/accessibilityinfo.html#changeeventnames).
-
->>>>>>> 1b22d49a
 
 ---
 
 ### `setAccessibilityFocus()`
 
 ```javascript
-AccessibilityInfo.setAccessibilityFocus(reactTag: number): void
+AccessibilityInfo.setAccessibilityFocus(reactTag)
 ```
 
-<<<<<<< HEAD
-iOS-Only. Set accessibility focus to a react component.
-=======
 Set accessibility focus to a React component.
 
+| Name | Type | Required | Description |
+| - | - | - | - |
+| reactTag | number | Yes | React component tag |
 
 | Platform |
 | - |
 | iOS |
->>>>>>> 1b22d49a
-
-| Name | Type | Required | Description |
-| - | - | - | - |
-| reactTag | number | Yes | React component tag |
 
 
 ---
@@ -137,60 +127,30 @@
 ### `announceForAccessibility()`
 
 ```javascript
-AccessibilityInfo.announceForAccessibility(announcement: string): void
+AccessibilityInfo.announceForAccessibility(announcement)
 ```
 
 Post a string to be announced by the screen reader.
-
-<<<<<<< HEAD
-iOS-Only. Post a string to be announced by the screen reader.
 
 | Name | Type | Required | Description |
 | - | - | - | - |
 | announcement | string | Yes | String to be announced |
 
-=======
 | Platform |
 | - |
 | iOS |
->>>>>>> 1b22d49a
-
-
 
 ---
 
 ### `removeEventListener()`
 
 ```javascript
-AccessibilityInfo.removeEventListener(eventName: ChangeEventName, handler)
+AccessibilityInfo.removeEventListener(eventName, handler)
 ```
 
-<<<<<<< HEAD
 Remove an event handler.
 
 | Name | Type | Required | Description |
 | - | - | - | - |
 | eventName | string | Yes | Name of the event |
 | handler | function | Yes | Event handler |
-=======
-Remove an event handler. See [Change Event Names](docs/accessibilityinfo.html#changeeventnames).
-
-
-
-## Change Event Names
-
-### `change`
-
-Fires when the state of the screen reader changes. The argument to the event handler is a boolean. The boolean is `true` when a screen reader is enabled and `false` otherwise.
-
-### `announcementFinished`
-
-Fires when the screen reader has finished making an announcement. The argument to the event handler is a dictionary with these keys:
-
-  - `announcement`: The string announced by the screen reader.
-  - `success`: A boolean indicating whether the announcement was successfully made.
->>>>>>> 1b22d49a
-
-| Platform |
-| - |
-| iOS |